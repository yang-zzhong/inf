package inf

import (
	"bytes"
	"encoding/binary"
	"errors"
)

type btree struct {
	root  *node
	total uint16 // total key bytes
}

type Storeable interface {
	Comparable
	Bytes(max int) [][]byte
	Size(max int) int
}

type element struct {
	data  Storeable
	after *node
}

type pair struct {
	Key, Val []byte
}

<<<<<<< HEAD
=======
func Pair(key, val []byte) pair {
	return pair{Key: key, Val: val}
}

func Key(key []byte) pair {
	return pair{Key: key}
}

func (p pair) Bytes(max int) [][]byte {
	if len(p.Key)+len(p.Val) > max {
		return [][]byte{p.Key, p.Val}
	}
	return [][]byte{append(p.Key, p.Val...)}
}

func (p pair) Size(max int) int {
	return len(p.Key) + len(p.Val)
}

>>>>>>> 51be0d55
func (p pair) Compare(t Comparable) int {
	return bytes.Compare(p.Key, t.(pair).Key)
}

func (p element) Compare(t Comparable) int {
	return p.data.Compare(t.(element).data)
}

type node struct {
	data   array
	first  *node
	p      *node
	block  int
	synced bool
	tree   *btree
}

func NewTree(total uint16) *btree {
	n := &node{}
	t := &btree{root: n, total: total}
	n.tree = t
	return t
}

func (tree *btree) Put(data Storeable) error {
	err := tree.root.put(data)
	tree.root = tree.root.root()
	return err
}

func (tree *btree) Del(data Storeable) {
	tree.root = tree.root.del(data)
}

func (tree *btree) Get(data Storeable) (Storeable, error) {
	return tree.root.get(data)
}

func (n *node) put(data Storeable) error {
	p := element{data: data}
	pos, exactly := n.data.shouldBe(p)
	if exactly {
		n.set(func() {
			p.after = n.data[pos].(element).after
			n.data[pos] = p
		})
		return nil
	}
	if pos == 0 {
		if n.first != nil {
			n.first.put(data)
			return nil
		}
	} else if n.data[pos-1].(element).after != nil {
		n.data[pos-1].(element).after.put(data)
		return nil
	}
	var err error
	n.set(func() {
		n.data.insertAt(pos, p)
		err = n.popup()
	})
	return err
}

func (n *node) del(data Storeable) *node {
	p := element{data: data}
	pos, exactly := n.data.shouldBe(p)
	if !exactly {
		if pos == 0 {
			if n.first != nil {
				return n.first.del(data)
			}
		} else if pos < len(n.data) {
			if c := n.data[pos-1].(element).after; c != nil {
				return c.del(data)
			}
		}
	}
<<<<<<< HEAD
	p = n.data[pos].(pair)
	n.data = append(n.data[:pos], n.data[pos+1:]...)
	pairs := n.tempDel(p)
	for _, pair := range pairs {
		n.put(pair.key, pair.val)
	}
}

func (n *node) tempDel(p pair) []pair {
	pos, exactly := n.data.shouldBe(p)
	ret := []pair{}
	if pos == 0 || pos == len(n.data) {
		n.traverse(func(p pair) {
			ret = append(ret, p)
		})
		if n.p != nil {
			pos, _ := n.p.data.shouldBe(p)
			if pos == 0 {
				n.p.first = nil
			} else {
				n.p.data = append(n.p.data[:pos], n.p.data[pos+1:]...)
			}
			ret = append(ret, n.p.tempDel(p)...)
		}
		return ret
	}
	p = n.data[pos].(pair)
	if p.after != nil {
		ret = append(ret, p.after.tempDel(p)...)
	}
	if exactly {
		ret = append(ret, p)
	}
	return ret
}

func (n *node) traverse(handle func(p pair)) {
	if n.first != nil {
		n.first.traverse(handle)
	}
	for _, p := range n.data {
		handle(p.(pair))
		if p.(pair).after != nil {
			p.(pair).after.traverse(handle)
		}
=======
	if n.leaf() {
		return n.delLeaf(pos)
	}
	return nil
}

func (n *node) leaf() bool {
	if n.first != nil {
		return false
	}
	for _, p := range n.data {
		if p.(element).after != nil {
			return false
		}
	}
	return true
}

func (n *node) delLeaf(pos int) *node {
	p := n.data[pos].(element)
	n.data = append(n.data[:pos], n.data[pos+1:]...)
	if len(n.data) != 0 {
		return n.root()
	}
	return n.borrow(p)
}

func (n *node) borrow(p element) *node {
	if n.p != nil {
		pos, _ := n.p.data.shouldBe(p)
		np := n.p.data[pos].(element)
		if np.after != nil {
			after := np.after
			np.after = after.first
			n.data = append([]Comparable{np}, after.data...)
		}
		n.p.data = append(n.p.data[:pos], n.p.data[pos+1:]...)
		if len(n.p.data) == 0 {
			n.p.borrow(np)
		}
		return n.p.root()
	} else if p.after != nil {
		// merge with next
		lastAt := len(n.first.data) - 1
		last := n.first.data[lastAt].(element)
		last.after = p.after.first
		n.first.data[lastAt] = last
		n.first.data = append(n.first.data, p.after.data...)
		n.first.p = nil
		n.first = nil
		return n.first.root()
>>>>>>> 51be0d55
	}
	return n.root()
}

func (n *node) popup() error {
	if !n.overflow() {
		return nil
	}
	if len(n.data) < 3 {
		return errors.New("room is not enough")
	}
	nn, p := n.split(len(n.data) / 2)
	if n.p != nil {
		nn.p = n.p
		pos, _ := n.p.data.shouldBe(p)
		n.p.data.insertAt(pos, p)
		return n.p.popup()
	}
	n.p = &node{first: n, data: []Comparable{p}, tree: n.tree}
	nn.p = n.p
	return nil
}

<<<<<<< HEAD
func (n *node) split(pos int) (nn *node, p pair) {
	p = n.data[pos].(pair)
=======
func (n *node) popFirst() (p element) {
	if len(n.data) == 0 {
		panic("hhh")
	}
	p = n.data[0].(element)
	n.data = n.data[1:]
	return
}

func (n *node) split(pos int) (nn *node, p element) {
	p = n.data[pos].(element)
>>>>>>> 51be0d55
	nd := make(array, pos)
	copy(nd, n.data[:pos])
	r := len(n.data) - pos - 1
	if r <= 0 {
		return
	}
	nnd := make(array, r)
	copy(nnd, n.data[pos+1:])
	n.data = nd
	nn = &node{data: nnd, tree: n.tree}
	for i, p := range nn.data {
		if p.(element).after != nil {
			p.(element).after.p = nn
			nn.data[i] = p
		}
	}
	if p.after != nil {
		p.after.p = nn
		nn.first = p.after
	}
	p.after = nn
	return
}

func (n *node) get(data Storeable) (ret Storeable, err error) {
	pos, exactly := n.data.shouldBe(element{data: data})
	if exactly {
		ret = n.data[pos].(element).data
		return
	}
	if pos == 0 {
		if n.first != nil {
			ret, err = n.first.get(data)
			return
		}
		err = errors.New("not found")
		return
	}
	child := n.data[pos-1].(element).after
	if child == nil {
		err = errors.New("not found")
		return
	}
	ret, err = child.get(data)
	return
}

func (n *node) overflow() bool {
	return n.shouldUse() > int(n.tree.total)
}

func (n *node) shouldUse() int {
	t := 6
	for _, p := range n.data {
		t += p.(element).data.Size(n.elemMax())
	}
	return t
}

func (n *node) elemMax() int {
	return int((n.tree.total - 6) / 2)
}

func (n *node) sync(store *blockStore) error {
	if n.synced {
		return nil
	}
	bs := make([]byte, n.tree.total)
	first := 0
	if n.first != nil {
		n.first.sync(store)
		first = n.first.block
	}
	binary.BigEndian.PutUint32(bs[:4], uint32(first))
	binary.BigEndian.PutUint16(bs[4:6], uint16(n.tree.total))
	pos := 6
	for _, p := range n.data {
		elem := p.(element).data
		size := elem.Size(n.elemMax())
		copy(bs[pos:pos+size], elem.Bytes(n.elemMax())[0])
		pos += size
		after := 0
		if p.(element).after != nil {
			p.(element).after.sync(store)
			after = p.(element).after.block
		}
		binary.BigEndian.PutUint32(bs[pos:pos+4], uint32(after))
		pos += 4
	}
	if n.block == 0 {
		blocks, err := store.Acquire(1)
		if err != nil {
			return err
		}
		blocks[0].Data = bs
		return store.Put(blocks)
	}
	block := Block{Type: TypeSingle, Data: bs, Next: 0, size: uint16(pos), idx: n.block}
	return store.Put([]Block{block})
}

func (n *node) set(do func()) {
	do()
	n.synced = false
}

func (n *node) root() *node {
	if n.p != nil {
		return n.p.root()
	}
	return n
}<|MERGE_RESOLUTION|>--- conflicted
+++ resolved
@@ -26,8 +26,6 @@
 	Key, Val []byte
 }
 
-<<<<<<< HEAD
-=======
 func Pair(key, val []byte) pair {
 	return pair{Key: key, Val: val}
 }
@@ -47,7 +45,6 @@
 	return len(p.Key) + len(p.Val)
 }
 
->>>>>>> 51be0d55
 func (p pair) Compare(t Comparable) int {
 	return bytes.Compare(p.Key, t.(pair).Key)
 }
@@ -127,53 +124,6 @@
 			}
 		}
 	}
-<<<<<<< HEAD
-	p = n.data[pos].(pair)
-	n.data = append(n.data[:pos], n.data[pos+1:]...)
-	pairs := n.tempDel(p)
-	for _, pair := range pairs {
-		n.put(pair.key, pair.val)
-	}
-}
-
-func (n *node) tempDel(p pair) []pair {
-	pos, exactly := n.data.shouldBe(p)
-	ret := []pair{}
-	if pos == 0 || pos == len(n.data) {
-		n.traverse(func(p pair) {
-			ret = append(ret, p)
-		})
-		if n.p != nil {
-			pos, _ := n.p.data.shouldBe(p)
-			if pos == 0 {
-				n.p.first = nil
-			} else {
-				n.p.data = append(n.p.data[:pos], n.p.data[pos+1:]...)
-			}
-			ret = append(ret, n.p.tempDel(p)...)
-		}
-		return ret
-	}
-	p = n.data[pos].(pair)
-	if p.after != nil {
-		ret = append(ret, p.after.tempDel(p)...)
-	}
-	if exactly {
-		ret = append(ret, p)
-	}
-	return ret
-}
-
-func (n *node) traverse(handle func(p pair)) {
-	if n.first != nil {
-		n.first.traverse(handle)
-	}
-	for _, p := range n.data {
-		handle(p.(pair))
-		if p.(pair).after != nil {
-			p.(pair).after.traverse(handle)
-		}
-=======
 	if n.leaf() {
 		return n.delLeaf(pos)
 	}
@@ -214,18 +164,6 @@
 		if len(n.p.data) == 0 {
 			n.p.borrow(np)
 		}
-		return n.p.root()
-	} else if p.after != nil {
-		// merge with next
-		lastAt := len(n.first.data) - 1
-		last := n.first.data[lastAt].(element)
-		last.after = p.after.first
-		n.first.data[lastAt] = last
-		n.first.data = append(n.first.data, p.after.data...)
-		n.first.p = nil
-		n.first = nil
-		return n.first.root()
->>>>>>> 51be0d55
 	}
 	return n.root()
 }
@@ -249,22 +187,8 @@
 	return nil
 }
 
-<<<<<<< HEAD
-func (n *node) split(pos int) (nn *node, p pair) {
-	p = n.data[pos].(pair)
-=======
-func (n *node) popFirst() (p element) {
-	if len(n.data) == 0 {
-		panic("hhh")
-	}
-	p = n.data[0].(element)
-	n.data = n.data[1:]
-	return
-}
-
 func (n *node) split(pos int) (nn *node, p element) {
 	p = n.data[pos].(element)
->>>>>>> 51be0d55
 	nd := make(array, pos)
 	copy(nd, n.data[:pos])
 	r := len(n.data) - pos - 1
